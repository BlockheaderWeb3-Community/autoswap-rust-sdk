pub mod constant;
pub mod swappr;
pub mod types;

// Re-export main types and clients for easy access
pub use types::connector::{
    AutoSwappr, AutoSwapprError, ContractInfo, Delta, FeeType, I129, PoolKey, Route, SwapData,
    SwapOptions, SwapParameters, SwapParams, SwapResult,
};

<<<<<<< HEAD
pub use constant::{ETH, STRK, TokenAddress, TokenInfo, USDC, USDT, WBTC};
=======
pub use constant::{ETH, STRK, TokenAddress, TokenInfo, USDC, USDT, WBTC};

#[cfg(test)]
#[path = "contracts_test.rs"]
mod contracts_tests;
>>>>>>> f43800a2
<|MERGE_RESOLUTION|>--- conflicted
+++ resolved
@@ -8,12 +8,8 @@
     SwapOptions, SwapParameters, SwapParams, SwapResult,
 };
 
-<<<<<<< HEAD
-pub use constant::{ETH, STRK, TokenAddress, TokenInfo, USDC, USDT, WBTC};
-=======
 pub use constant::{ETH, STRK, TokenAddress, TokenInfo, USDC, USDT, WBTC};
 
 #[cfg(test)]
 #[path = "contracts_test.rs"]
-mod contracts_tests;
->>>>>>> f43800a2
+mod contracts_tests;