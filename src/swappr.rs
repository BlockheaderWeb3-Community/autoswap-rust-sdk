--- conflicted
+++ resolved
@@ -176,7 +176,6 @@
                 calldata: vec![self.contract_address, amount_low, amount_high],
             };
 
-<<<<<<< HEAD
             let swap_call = Call {
                 to: self.contract_address,
                 selector: selector!("ekubo_manual_swap"),
@@ -197,24 +196,6 @@
                     success: false,
                     message: "FAILED TO SWAP".to_string(),
                 })),
-=======
-        let result = self
-            .account
-            .execute_v3(vec![approve_call, swap_call])
-            .send()
-            .await;
-        match result {
-            Ok(x) => Ok(Json(SuccessResponse {
-                success: true,
-                tx_hash: x.transaction_hash,
-            })),
-            Err(x) => {
-                println!("FAILED TO SWAP {:?}", x);
-                Err(Json(ErrorResponse {
-                    success: false,
-                    message: "FAILED TO SWAP".to_string(),
-                }))
->>>>>>> 7b5b8981
             }
         }
     }
